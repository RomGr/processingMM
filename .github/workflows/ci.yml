--- conflicted
+++ resolved
@@ -1,4 +1,3 @@
-<<<<<<< HEAD
 name: CI
 
 on:
@@ -30,38 +29,4 @@
           python -m pip install .[test]
 
       - name: Test
-        run: pytest --color=yes
-=======
-name: CI
-
-on:
-  push:
-    branches:
-      - main
-  pull_request:
-
-jobs:
-  test:
-    name: ${{ matrix.platform }} (${{ matrix.python-version }})
-    runs-on: ${{ matrix.platform }}
-    strategy:
-      matrix:
-        python-version: ['3.8', '3.9', '3.10', '3.11']
-        platform: [ubuntu-latest, macos-latest, windows-latest]
-
-    steps:
-      - uses: actions/checkout@v3
-
-      - name: Set up Python ${{ matrix.python-version }}
-        uses: actions/setup-python@v4
-        with:
-          python-version: ${{ matrix.python-version }}
-
-      - name: Install dependencies
-        run: |
-          python -m pip install -U pip
-          python -m pip install .[test]
-
-      - name: Test
-        run: pytest --color=yes
->>>>>>> f99b53ff
+        run: pytest --color=yes